--- conflicted
+++ resolved
@@ -153,7 +153,6 @@
 		return nil, err
 	}
 
-<<<<<<< HEAD
 	for k := range query {
 		if !strings.HasPrefix(k, pinOptionsMetaPrefix) {
 			continue
@@ -163,11 +162,11 @@
 			continue
 		}
 		params.Metadata[metaKey] = query.Get(k)
-=======
+	}
+
 	allocs := query.Get("user-allocations")
 	if allocs != "" {
 		params.UserAllocations = StringsToPeers(strings.Split(allocs, ","))
->>>>>>> d9a5e179
 	}
 
 	err = parseIntParam(query, "cid-version", &params.CidVersion)
@@ -202,16 +201,13 @@
 	query.Set("replication-min", fmt.Sprintf("%d", p.ReplicationFactorMin))
 	query.Set("replication-max", fmt.Sprintf("%d", p.ReplicationFactorMax))
 	query.Set("name", p.Name)
-<<<<<<< HEAD
 	for k, v := range p.Metadata {
 		if k == "" {
 			continue
 		}
 		query.Set(fmt.Sprintf("%s%s", pinOptionsMetaPrefix, k), v)
 	}
-=======
 	query.Set("user-allocations", strings.Join(PeersToStrings(p.UserAllocations), ","))
->>>>>>> d9a5e179
 	query.Set("shard", fmt.Sprintf("%t", p.Shard))
 	query.Set("shard-size", fmt.Sprintf("%d", p.ShardSize))
 	query.Set("recursive", fmt.Sprintf("%t", p.Recursive))
